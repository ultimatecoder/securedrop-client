version: 2
jobs:
  build:
    docker:
      - image: circleci/python:3.5
    steps:
      - checkout

      - run:
          name: Install requirements and run tests
          command: |
            pipenv install --dev
            export PYTHONPATH=$PYTHONPATH:.  # so alembic can get to Base metadata
<<<<<<< HEAD
            pipenv run make check 
=======
            pipenv run pytest -v

      - run:
          name: Run flake8
          command: pipenv run flake8

      - run:
          name: Check Python dependencies for known vulnerabilities
          command: pipenv check

      - run:
          name: Run static analysis on source code to find security issues
          command: pipenv install bandit && pipenv run bandit --recursive . -ll
>>>>>>> 86e8ad2a
<|MERGE_RESOLUTION|>--- conflicted
+++ resolved
@@ -11,10 +11,7 @@
           command: |
             pipenv install --dev
             export PYTHONPATH=$PYTHONPATH:.  # so alembic can get to Base metadata
-<<<<<<< HEAD
             pipenv run make check 
-=======
-            pipenv run pytest -v
 
       - run:
           name: Run flake8
@@ -26,5 +23,4 @@
 
       - run:
           name: Run static analysis on source code to find security issues
-          command: pipenv install bandit && pipenv run bandit --recursive . -ll
->>>>>>> 86e8ad2a
+          command: pipenv install bandit && pipenv run bandit --recursive . -ll