--- conflicted
+++ resolved
@@ -384,7 +384,6 @@
     cl.gui.logout.assert_called_once_with()
 
 
-<<<<<<< HEAD
 def test_Client_set_status():
     """
     Ensure the GUI set_status API is called.
@@ -394,7 +393,8 @@
     cl = Client('http://localhost', mock_gui, mock_session)
     cl.set_status("Hello, World!", 1000)
     mock_gui.set_status.assert_called_once_with("Hello, World!", 1000)
-=======
+
+
 PERMISSIONS_CASES = [
     {
         'should_pass': True,
@@ -437,5 +437,4 @@
             func()
         else:
             with pytest.raises(RuntimeError):
-                func()
->>>>>>> 76e273ed
+                func()